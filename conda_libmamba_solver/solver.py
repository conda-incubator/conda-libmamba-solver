"""
This module defines the conda.core.solve.Solver interface and its immediate helpers

We can import from conda and libmambapy. `mamba` itself should NOT be imported here.
"""
import os
from itertools import chain
from collections import defaultdict, OrderedDict
import logging
import sys
from tempfile import NamedTemporaryFile
from typing import Iterable, Mapping, Optional, Union
from textwrap import dedent
from functools import lru_cache

from conda import __version__ as _conda_version
from conda.base.constants import REPODATA_FN, ChannelPriority, DepsModifier, UpdateModifier
from conda.base.context import context
from conda.common.constants import NULL
from conda.common.io import Spinner
from conda.common.serialize import json_dump, json_load
from conda.common.path import paths_equal
from conda.common.url import (
    split_anaconda_token,
    remove_auth,
)
from conda.exceptions import (
    PackagesNotFoundError,
    SpecsConfigurationConflictError,
    UnsatisfiableError,
    CondaEnvironmentError,
    InvalidMatchSpec,
)
from conda.models.channel import Channel
from conda.models.match_spec import MatchSpec
from conda.models.records import PackageRecord
from conda.core.solve import Solver
import libmambapy as api

from . import __version__
from .exceptions import LibMambaUnsatisfiableError
from .mamba_utils import (
    load_channels,
    to_package_record_from_subjson,
    init_api_context,
    mamba_version,
)
from .state import SolverInputState, SolverOutputState, IndexHelper
from .utils import CaptureStreamToFile, escape_channel_url


log = logging.getLogger(f"conda.{__name__}")
BLURB_COUNT = 0


class LibMambaIndexHelper(IndexHelper):
    def __init__(
        self,
        installed_records: Iterable[PackageRecord] = (),
        channels: Iterable[Union[Channel, str]] = None,
        subdirs: Iterable[str] = None,
    ):

        self._repos = []
        self._pool = api.Pool()

        # export installed records to a temporary json file
        exported_installed = {"packages": {}}
        additional_infos = {}
        for record in installed_records:
            exported_installed["packages"][record.fn] = {
                **record.dist_fields_dump(),
                "depends": record.depends,
                "constrains": record.constrains,
                "build": record.build,
            }
            info = api.ExtraPkgInfo()
            if record.noarch:
                info.noarch = record.noarch.value
            if record.url:
                info.repo_url = record.url
            additional_infos[record.name] = info
        with NamedTemporaryFile(suffix=".json", delete=False, mode="w") as f:
            f.write(json_dump(exported_installed))
        installed = api.Repo(self._pool, "installed", f.name, "")
        installed.add_extra_pkg_info(additional_infos)
        installed.set_installed()
        self._repos.append(installed)
        os.unlink(f.name)

        if channels is None:
            channels = context.channels
        if subdirs is None:
            subdirs = context.subdirs

        self._index = load_channels(
            pool=self._pool,
            channels=self._channel_urls(channels),
            repos=self._repos,
            prepend=False,
            use_local=context.use_local,
            platform=subdirs,
        )

        self._query = api.Query(self._pool)
        self._format = api.QueryFormat.JSON

    @staticmethod
    def _channel_urls(channels: Iterable[Union[Channel, str]]):
        """
        TODO: libmambapy could handle path to url, and escaping
        but so far we are doing it ourselves
        """

        def _channel_to_url_or_name(channel):
            # This fixes test_activate_deactivate_modify_path_bash
            # and other local channels (path to url) issues
            urls = []
            for url in channel.urls(with_credentials=True):
                url = url.rstrip("/").rsplit("/", 1)[0]  # remove subdir
                urls.append(escape_channel_url(url))
            # deduplicate
            urls = list(OrderedDict.fromkeys(urls))
            return urls

        channels = [url for c in channels for url in _channel_to_url_or_name(Channel(c))]
        if context.restore_free_channel and "https://repo.anaconda.com/pkgs/free" not in channels:
            channels.append("https://repo.anaconda.com/pkgs/free")

        return tuple(channels)

    def whoneeds(self, query: str):
        return self._query.whoneeds(query, self._format)

    def depends(self, query: str):
        return self._query.depends(query, self._format)

    def search(self, query: str):
        return self._query.find(query, self._format)

    def explicit_pool(self, specs: Iterable[MatchSpec]) -> Iterable[str]:
        """
        Returns all the package names that (might) depend on the passed specs
        """
        explicit_pool = set()
        for spec in specs:
            result_str = self.depends(spec.dist_str())
            result = json_load(result_str)
            for pkg in result["result"]["pkgs"]:
                explicit_pool.add(pkg["name"])
        return tuple(explicit_pool)


class LibMambaSolver(Solver):
    """
    Cleaner implementation using the ``state`` module helpers.
    """

    _uses_ssc = False

    def __init__(
        self,
        prefix,
        channels,
        subdirs=(),
        specs_to_add=(),
        specs_to_remove=(),
        repodata_fn=REPODATA_FN,
        command=NULL,
    ):
        if specs_to_add and specs_to_remove:
            raise ValueError(
                "Only one of `specs_to_add` and `specs_to_remove` can be set at a time"
            )
        if specs_to_remove and command is NULL:
            command = "remove"

        super().__init__(
            prefix,
            channels,
            subdirs=subdirs,
            specs_to_add=specs_to_add,
            specs_to_remove=specs_to_remove,
            repodata_fn=repodata_fn,
            command=command,
        )

        if self.subdirs is NULL or not self.subdirs:
            self.subdirs = context.subdirs

        # These three attributes are set during ._setup_solver()
        self.solver = None
        self._solver_options = None

        # Fix bug in conda.common.arg2spec and MatchSpec.__str__
        fixed_specs = []
        for spec in specs_to_add:
            if isinstance(spec, PackageRecord):
                spec = MatchSpec(str(spec))
            else:
                spec_str = str(spec)
                if "::" in spec_str:
                    for arg in sys.argv:
                        if spec_str in arg:
                            spec = MatchSpec(arg)
            fixed_specs.append(spec)
        self.specs_to_add = frozenset(MatchSpec.merge(s for s in fixed_specs))

    @staticmethod
    @lru_cache(maxsize=None)
    def user_agent():
        """
        Expose this identifier to allow conda to extend its user agent if required
        """
        return f"conda-libmamba-solver/{__version__} libmambapy/{mamba_version()}"

    def solve_final_state(
        self,
        update_modifier=NULL,
        deps_modifier=NULL,
        prune=NULL,
        ignore_pinned=NULL,
        force_remove=NULL,
        should_retry_solve=False,
    ):
        # Temporary, only during experimental phase to ease debugging
        global BLURB_COUNT
        if not BLURB_COUNT:
            self._print_info()
            self._check_env_is_base()
        BLURB_COUNT += 1

        in_state = SolverInputState(
            prefix=self.prefix,
            requested=self.specs_to_add or self.specs_to_remove,
            update_modifier=update_modifier,
            deps_modifier=deps_modifier,
            prune=prune,
            ignore_pinned=ignore_pinned,
            force_remove=force_remove,
            command=self._command,
        )

        out_state = SolverOutputState(solver_input_state=in_state)

        # These tasks do _not_ require a solver...
        # TODO: Abstract away in the base class?
        none_or_final_state = out_state.early_exit()
        if none_or_final_state is not None:
            return none_or_final_state

        # From now on we _do_ require a solver and the index
        with CaptureStreamToFile(callback=log.debug):
            api_ctx = init_api_context(verbosity=max(2, context.verbosity))
            index = LibMambaIndexHelper(
                installed_records=chain(in_state.installed.values(), in_state.virtual.values()),
                channels=list(dict.fromkeys(chain(self.channels, in_state.channels_from_specs()))),
                subdirs=self.subdirs,
            )

        with Spinner(
            "Collect all metadata",
            enabled=not context.verbosity and not context.quiet,
            json=context.json,
        ):
            self._setup_solver(index)

        with Spinner(
            "Solving environment",
            enabled=not context.verbosity and not context.quiet,
            json=context.json,
        ):
            # This function will copy and mutate `out_state`
            # Make sure we get the latest copy to return the correct solution below
            out_state = self._solving_loop(in_state, out_state, index)

        # Restore intended verbosity to avoid unwanted
        # "freeing xxxx..." messages when the libmambpy objects are deleted
        api_ctx.verbosity = context.verbosity
        api_ctx.set_verbosity(context.verbosity)

        self.neutered_specs = tuple(out_state.neutered.values())

        return out_state.current_solution

    def _solving_loop(
        self, in_state: SolverInputState, out_state: SolverOutputState, index: LibMambaIndexHelper,
    ):
        max_attempts = max(
            2, int(os.environ.get("CONDA_LIBMAMBA_SOLVER_MAX_ATTEMPTS", len(in_state.installed))) + 1,
        )
        for attempt in range(1, max_attempts):
            log.debug("Starting solver attempt %s", attempt)
            if not context.json and not context.quiet and os.environ.get("EXTRA_DEBUG_TO_STDOUT"):
                print("----- Starting solver attempt", attempt, "------", file=sys.stderr)
            try:
                solved = self._solve_attempt(in_state, out_state, index)
                if solved:
                    break
            except (UnsatisfiableError, PackagesNotFoundError):
                solved = False
                break  # try with last attempt
            else:  # didn't solve yet, but can retry
                out_state = SolverOutputState(
                    solver_input_state=in_state,
                    specs=dict(out_state.specs),
                    records=dict(out_state.records),
                    for_history=dict(out_state.for_history),
                    neutered=dict(out_state.neutered),
                    conflicts=dict(out_state.conflicts),
                )
        if not solved:
            log.debug("Last attempt: reporting all installed as conflicts")
            if not context.json and not context.quiet and os.environ.get("EXTRA_DEBUG_TO_STDOUT"):
                print("------ Last attempt! ------", file=sys.stderr)
            out_state.conflicts.update(
                {
                    name: record.to_match_spec()
                    for name, record in in_state.installed.items()
                    # TODO: These conditions might not be needed here
                    if not record.is_unmanageable
                    # or name not in in_state.history
                    # or name not in in_state.requested
                    # or name not in in_state.pinned
                },
                reason="Last attempt: all installed packages exposed "
                "as conflicts for maximum flexibility",
            )
            # we only check this for "desperate" strategies in _specs_to_tasks
            self._command = "last_solve_attempt"
            solved = self._solve_attempt(in_state, out_state, index)
            if not solved:
                # If we haven't found a solution already, we failed...
                self._raise_for_problems()

        # We didn't fail? Nice, let's return the calculated state
        self._export_solved_records(in_state, out_state, index)

        # Run post-solve tasks
        out_state.post_solve(solver=self)

        if not context.json and not context.quiet and os.environ.get("EXTRA_DEBUG_TO_STDOUT"):
            print("SOLUTION for command", self._command, ":", file=sys.stderr)
            for name, record in out_state.records.items():
                print(
                    " ",
                    str(record.to_match_spec()),
                    "# reasons=",
                    out_state.records._reasons.get(name, "<None>"),
                    file=sys.stderr,
                )

        return out_state

    def _print_info(self):
        if not context.json and not context.quiet:
            print(
                dedent(
                    f"""
                    ***

                    NOTE: You are using the EXPERIMENTAL libmamba solver integration.

                    If something is not working as expected, please:

                    1. Go to https://github.com/conda/conda/issues/new/choose
                    2. Choose the "Libmamba Solver Feedback (Experimental Feature)" option
                    3. Attach the log file found in the following path:

                    {context._logfile_path}

                    Thank you for your help!

                    ***
                    """
                )
            )

        log.info("Using experimental libmamba integrations")
        log.info("Logfile path: %s", context._logfile_path)
        log.info("Conda version: %s", _conda_version)
        log.info("Mamba version: %s", mamba_version())
        log.info("Target prefix: %s", self.prefix)
        log.info("Command: %s", sys.argv)
        log.info("Specs to add: %s", self.specs_to_add)
        log.info("Specs to remove: %s", self.specs_to_remove)

    def _check_env_is_base(self):
        if "PYTEST_CURRENT_TEST" in os.environ:
            return

        if paths_equal(self.prefix, context.root_prefix):
            raise CondaEnvironmentError(
                f"{self.__class__.__name__} is not allowed on the base environment during "
                "the experimental release phase. Try using it on a non-base environment!"
            )

    def _setup_solver(self, index: LibMambaIndexHelper):
        self._solver_options = solver_options = [
            (api.SOLVER_FLAG_ALLOW_DOWNGRADE, 1),
            (api.SOLVER_FLAG_ALLOW_UNINSTALL, 1),
            (api.SOLVER_FLAG_INSTALL_ALSO_UPDATES, 1),
            (api.SOLVER_FLAG_FOCUS_BEST, 1),
            (api.SOLVER_FLAG_BEST_OBEY_POLICY, 1),
        ]
        if context.channel_priority is ChannelPriority.STRICT:
            solver_options.append((api.SOLVER_FLAG_STRICT_REPO_PRIORITY, 1))

        with CaptureStreamToFile(callback=log.debug):
            self.solver = api.Solver(index._pool, self._solver_options)

    def _solve_attempt(
        self, in_state: SolverInputState, out_state: SolverOutputState, index: LibMambaIndexHelper,
    ):
        self._setup_solver(index)

        log.debug("New solver attempt")
        log.debug("Current conflicts (including learnt ones): %s", out_state.conflicts)
        if not context.json and not context.quiet and os.environ.get("EXTRA_DEBUG_TO_STDOUT"):
            print(
                "Current conflicts (including learnt ones):", out_state.conflicts, file=sys.stderr
            )

        # ## First, we need to obtain the list of specs ###
        try:
            out_state.prepare_specs(index)
        except SpecsConfigurationConflictError as exc:
            # in the last attempt we have marked everything
            # as a conflict so everything gets unconstrained
            # however this will be detected as a conflict with the
            # pins, but we can ignore it because we did it ourselves
            if self._command != "last_solve_attempt":
                raise exc

        log.debug("Computed specs: %s", out_state.specs)
        if not context.json and not context.quiet and os.environ.get("EXTRA_DEBUG_TO_STDOUT"):
            print("Computed specs:", out_state.specs, file=sys.stderr)

        # ## Convert to tasks
        tasks = self._specs_to_tasks(in_state, out_state)
        tasks_list_as_str = "\n".join(
            [f"  {task_str}: {', '.join(specs)}" for (task_str, _), specs in tasks.items()]
        )
        if not context.json and not context.quiet and os.environ.get("EXTRA_DEBUG_TO_STDOUT"):
            print("Created %s tasks:\n%s" % (len(tasks), tasks_list_as_str), file=sys.stderr)
        for (task_name, task_type), specs in tasks.items():
            log.debug("Adding task %s with specs %s", task_name, specs)
            with CaptureStreamToFile(callback=log.debug):
                self.solver.add_jobs(specs, task_type)

        # ## Run solver
        with CaptureStreamToFile(callback=log.debug):
            solved = self.solver.solve()

        if solved:
            out_state.conflicts.clear(reason="Solution found")
            return solved

        problems = self.solver.problems_to_str()
        old_conflicts = out_state.conflicts.copy()
        new_conflicts = self._problems_to_specs(problems, old_conflicts)
        log.debug("Attempt failed with %s conflicts", len(new_conflicts))
        out_state.conflicts.update(new_conflicts.items(), reason="New conflict found")
        return False

    def _specs_to_tasks(self, in_state: SolverInputState, out_state: SolverOutputState):
        log.debug("Creating tasks for %s specs", len(out_state.specs))
        if in_state.is_removing:
            return self._specs_to_tasks_remove(in_state, out_state)
        return self._specs_to_tasks_add(in_state, out_state)

    @staticmethod
    def _spec_to_str(spec):
        if spec.original_spec_str and spec.original_spec_str.startswith("file://"):
            return spec.original_spec_str
        return str(spec)

    def _specs_to_tasks_add(self, in_state: SolverInputState, out_state: SolverOutputState):
        # These packages receive special protection, since they will be
        # exempt from conflict treatment (ALLOWUNINSTALL) and if installed
        # their updates will be considered ESSENTIAL and USERINSTALLED
        protected = (
            ["python", "conda"]
            + list(in_state.history.keys())
            + list(in_state.aggressive_updates.keys())
        )

        # Fast-track python version changes
        # ## When the Python version changes, this implies all packages depending on
        # ## python will be reinstalled too. This can mean that we'll have to try for every
        # ## installed package to result in a conflict before we get to actually solve everything
        # ## A workaround is to let all non-noarch python-depending specs to "float" by marking
        # ## them as a conflict preemptively
        python_version_might_change = False
        installed_python = in_state.installed.get("python")
        to_be_installed_python = out_state.specs.get("python")
        if installed_python and to_be_installed_python:
            python_version_might_change = not to_be_installed_python.match(installed_python)

        tasks = defaultdict(list)
        for name, spec in out_state.specs.items():
            if name.startswith("__"):
                continue
            self._check_spec_compat(spec)
<<<<<<< HEAD
            spec_str = str(spec)
            installed = in_state.installed.get(name)
=======
            spec_str = self._spec_to_str(spec)
>>>>>>> ad6df1d8
            key = "INSTALL", api.SOLVER_INSTALL

            # Fast-track Python version changes: mark non-noarch Python-depending packages as
            # conflicting (see `python_version_might_change` definition above for more details)
            if python_version_might_change and installed is not None:
                if installed.noarch is not None:
                    continue
                for dep in installed.depends:
                    dep_spec = MatchSpec(dep)
                    if dep_spec.name in ("python", "python_abi"):
                        out_state.conflicts.update(
                            {name: spec},
                            reason="Python version might change and this package depends on Python",
                            overwrite=False,
                        )
                        break

            # ## Low-prio task ###
            if name in out_state.conflicts and name not in protected:
                tasks[("DISFAVOR", api.SOLVER_DISFAVOR)].append(spec_str)
                tasks[("ALLOWUNINSTALL", api.SOLVER_ALLOWUNINSTALL)].append(spec_str)

            if installed is not None:
                # ## Regular task ###
                key = "UPDATE", api.SOLVER_UPDATE

                # ## Protect if installed AND history
                if name in protected:
                    installed_spec = str(installed.to_match_spec())
                    tasks[("USERINSTALLED", api.SOLVER_USERINSTALLED)].append(installed_spec)
                    # This is "just" an essential job, so it gets higher priority in the solver
                    # conflict resolution. We do this because these are "protected" packages
                    # (history, aggressive updates) that we should try not messing with if
                    # conflicts appear
                    key = ("UPDATE | ESSENTIAL", api.SOLVER_UPDATE | api.SOLVER_ESSENTIAL)

                # ## Here we deal with the "bare spec update" problem
                # ## I am only adding this for legacy / test compliancy reasons; forced updates
                # ## like this should (imo) use constrained specs (e.g. conda install python=3)
                # ## or the update command as in `conda update python`. however conda thinks
                # ## differently of update vs install (quite counterintuitive):
                # ##   https://docs.conda.io/projects/conda/en/latest/user-guide/concepts/installing-with-conda.html#conda-update-versus-conda-install  # noqa
                # ## this is tested in:
                # ##   tests/core/test_solve.py::test_pinned_1
                # ##   tests/test_create.py::IntegrationTests::test_update_with_pinned_packages
                # ## fixing this changes the outcome in other tests!
                # let's say we have an environment with python 2.6 and we say `conda install
                # python` libsolv will say we already have python and there's no reason to do
                # anything else even if we force an update with essential, other packages in the
                # environment (built for py26) will keep it in place. we offer two ways to deal
                # with this libsolv behaviour issue:
                #   A) introduce an artificial version spec `python !=<currently installed>`
                #   B) use FORCEBEST -- this would be ideal, but sometimes in gets in the way,
                #      so we only use it as a last attempt effort.
                # NOTE: This is a dirty-ish workaround... rethink?
                requested = in_state.requested.get(name)
                conditions = (
                    requested,
                    spec == requested,
                    spec.strictness == 1,
                    self._command in ("update", "last_solve_attempt", None, NULL),
                    in_state.deps_modifier != DepsModifier.ONLY_DEPS,
                    in_state.update_modifier
                    not in (UpdateModifier.UPDATE_DEPS, UpdateModifier.FREEZE_INSTALLED),
                )
                if all(conditions):
                    if self._command == "last_solve_attempt":
                        key = (
                            "UPDATE | ESSENTIAL | FORCEBEST",
                            api.SOLVER_UPDATE | api.SOLVER_ESSENTIAL | api.SOLVER_FORCEBEST,
                        )
                    else:
                        # NOTE: This is ugly and there should be another way
                        spec_str = f"{name} !={installed.version}"

            tasks[key].append(spec_str)

        return tasks

    def _specs_to_tasks_remove(self, in_state: SolverInputState, out_state: SolverOutputState):
        # TODO: Consider merging add/remove in a single logic this so there's no split

        tasks = defaultdict(list)

        # Protect history and aggressive updates from being uninstalled if possible
        for name, record in out_state.records.items():
            if name in in_state.history or name in in_state.aggressive_updates:
                # MatchSpecs constructed from PackageRecords get parsed too
                # strictly if exported via str(). Use .conda_build_form() directly.
                spec = record.to_match_spec().conda_build_form()
                tasks[("USERINSTALLED", api.SOLVER_USERINSTALLED)].append(spec)

        # No complications here: delete requested and their deps
        # TODO: There are some flags to take care of here, namely:
        # --all
        # --no-deps
        # --deps-only
        key = ("ERASE | CLEANDEPS", api.SOLVER_ERASE | api.SOLVER_CLEANDEPS)
        for name, spec in in_state.requested.items():
            self._check_spec_compat(spec)
            tasks[key].append(str(spec))

        return tasks

    def _problems_to_specs(self, problems: str, previous: Mapping[str, MatchSpec]):
        if self.solver is None:
            raise RuntimeError("Solver is not initialized. Call `._setup_solver()` first.")

        dashed_specs = []  # e.g. package-1.2.3-h5487548_0
        conda_build_specs = []  # e.g. package 1.2.8.*
        for line in problems.splitlines():
            line = line.strip()
            words = line.split()
            if not line.startswith("- "):
                continue
            if "none of the providers can be installed" in line:
                if words[1] != "package" or words[3] != "requires":
                    raise ValueError(f"Unknown message: {line}")
                dashed_specs.append(words[2])
                end = words.index("but")
                conda_build_specs.append(words[4:end])
            elif "- nothing provides" in line and "needed by" in line:
                dashed_specs.append(words[-1])
            elif "- nothing provides" in line:
                conda_build_specs.append(words[4:])

        conflicts = {}
        for conflict in dashed_specs:
            name, version, build = conflict.rsplit("-", 2)
            conflicts[name] = MatchSpec(name=name, version=version, build=build)
        for conflict in conda_build_specs:
            kwargs = {"name": conflict[0].rstrip(",")}
            if len(conflict) >= 2:
                kwargs["version"] = conflict[1].rstrip(",")
            if len(conflict) == 3:
                kwargs["build"] = conflict[2].rstrip(",")
            conflicts[kwargs["name"]] = MatchSpec(**kwargs)

        previous_set = set(previous.values())
        current_set = set(conflicts.values())

        diff = current_set.difference(previous_set)
        if len(diff) > 1 and "python" in conflicts:
            # Only report python as conflict if it's the only conflict reported
            # This helps us prioritize neutering for other dependencies first
            conflicts.pop("python")

        current_set = set(conflicts.values())
        if (previous and (previous_set == current_set)) or len(diff) >= 10:
            # We have same or more (up to 10) conflicts now! Abort to avoid recursion.
            self._raise_for_problems(problems)

        return conflicts

    def _raise_for_problems(self, problems: Optional[str] = None):
        if self.solver is None:
            raise RuntimeError("Solver is not initialized. Call `._setup_solver()` first.")

        # TODO: merge this with parse_problems somehow
        # e.g. return a dict of exception type -> specs involved
        # and we raise it here
        if problems is None:
            problems = self.solver.problems_to_str()

        for line in problems.splitlines():
            line = line.strip()
            if line.startswith("- nothing provides requested"):
                packages = line.split()[4:]
                raise PackagesNotFoundError([" ".join(packages)])
        raise LibMambaUnsatisfiableError(problems)

    def _export_solved_records(
        self, in_state: SolverInputState, out_state: SolverOutputState, index: LibMambaIndexHelper,
    ):
        if self.solver is None:
            raise RuntimeError("Solver is not initialized. Call `._setup_solver()` first.")

        with CaptureStreamToFile(callback=log.debug):
            transaction = api.Transaction(self.solver, api.MultiPackageCache(context.pkgs_dirs))
            (names_to_add, names_to_remove), to_link, to_unlink = transaction.to_conda()

        if not context.json and not context.quiet and os.environ.get("EXTRA_DEBUG_TO_STDOUT"):
            print("TO_LINK", to_link, file=sys.stderr)
            print("TO_UNLINK", to_unlink, file=sys.stderr)

        channel_lookup = {}
        for _, entry in index._index:
            key = entry["channel"].platform_url(entry["platform"], with_credentials=False)
            channel_lookup[key] = entry

        for _, filename in to_unlink:
            for name, record in in_state.installed.items():
                if record.is_unmanageable:
                    # ^ Do not try to unlink virtual pkgs, virtual eggs, etc
                    continue
                if record.fn == filename:  # match!
                    out_state.records.pop(name, None, reason="Unlinked by solver")
                    break
            else:
                log.warn("Tried to unlink %s but it is not installed or manageable?", filename)

        for channel, filename, json_str in to_link:
            if channel.startswith("file://"):
                # The conda functions (specifically remove_auth) assume the input
                # is a url; a file uri on windows with a drive letter messes them up.
                key = channel
            else:
                key = split_anaconda_token(remove_auth(channel))[0]
            if key not in channel_lookup:
                raise ValueError(f"missing key {key} in channels {channel_lookup}")
            record = to_package_record_from_subjson(channel_lookup[key], filename, json_str)

            # We need this check below to make sure noarch package get reinstalled
            #  record metadata coming from libmamba is incomplete and won't pass the
            # noarch checks -- to fix it, we swap the metadata-only record with its locally
            # installed counterpart (richer in info)
            already_installed_record = in_state.installed.get(record.name)
            if (
                already_installed_record
                and record.subdir == "noarch"
                and already_installed_record.subdir == "noarch"
                and record.version == already_installed_record.version
                and record.build == already_installed_record.build
            ):
                # Replace repodata-only record with local-info-rich record counterpart
                record = already_installed_record

            out_state.records.set(
                record.name, record, reason="Part of solution calculated by libmamba"
            )

        with CaptureStreamToFile(callback=log.debug):
            del transaction

    def _check_spec_compat(self, match_spec):
        """
        Make sure we are not silently ingesting MatchSpec fields we are not
        doing anything with!

        TODO: We currently allow `subdir` but we are not handling it right now.
        """
        supported = "name", "version", "build", "channel", "subdir"
        unsupported_but_set = []
        for field in match_spec.FIELD_NAMES:
            value = match_spec.get_raw_value(field)
            if value and field not in supported:
                unsupported_but_set.append(field)
        if unsupported_but_set:
            raise InvalidMatchSpec(
                match_spec,
                "Libmamba only supports a subset of the MatchSpec interface for now. "
                f"You can only use {supported}, but you tried to use "
                f"{tuple(unsupported_but_set)}.",
            )

    def _reset(self):
        self.solver = None
        self._solver_options = None<|MERGE_RESOLUTION|>--- conflicted
+++ resolved
@@ -287,7 +287,8 @@
         self, in_state: SolverInputState, out_state: SolverOutputState, index: LibMambaIndexHelper,
     ):
         max_attempts = max(
-            2, int(os.environ.get("CONDA_LIBMAMBA_SOLVER_MAX_ATTEMPTS", len(in_state.installed))) + 1,
+            2,
+            int(os.environ.get("CONDA_LIBMAMBA_SOLVER_MAX_ATTEMPTS", len(in_state.installed))) + 1,
         )
         for attempt in range(1, max_attempts):
             log.debug("Starting solver attempt %s", attempt)
@@ -502,12 +503,9 @@
             if name.startswith("__"):
                 continue
             self._check_spec_compat(spec)
-<<<<<<< HEAD
-            spec_str = str(spec)
+            spec_str = self._spec_to_str(spec)
             installed = in_state.installed.get(name)
-=======
-            spec_str = self._spec_to_str(spec)
->>>>>>> ad6df1d8
+
             key = "INSTALL", api.SOLVER_INSTALL
 
             # Fast-track Python version changes: mark non-noarch Python-depending packages as
